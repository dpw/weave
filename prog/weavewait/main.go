package main

import (
	"bufio"
	"bytes"
	"fmt"
	"io/ioutil"
	"net"
	"os"
	"os/exec"
	"os/signal"
	"sort"
	"strings"
	"syscall"

	weavenet "github.com/weaveworks/weave/net"
<<<<<<< HEAD
)

func main() {
	if len(os.Args) <= 1 {
		os.Exit(0)
	}

	var (
		args         = os.Args[1:]
		notInExec    = true
		rewriteHosts = true
	)

	if args[0] == "-s" {
		notInExec = false
		rewriteHosts = false
=======
	"github.com/weaveworks/weave/proxy"
)

func main() {
	args := os.Args[1:]

	if len(args) > 0 && args[0] == "-s" {
>>>>>>> eee13e7d
		args = args[1:]
	}

	if args[0] == "-h" {
		rewriteHosts = false
		args = args[1:]
	}

	if notInExec {
		usr2 := make(chan os.Signal)
		signal.Notify(usr2, syscall.SIGUSR2)
		<-usr2
	}

<<<<<<< HEAD
	iface, err := weavenet.EnsureInterface("ethwe", -1)
	checkErr(err)

	if rewriteHosts {
		updateHosts(iface)
=======
	_, err := weavenet.EnsureInterface("ethwe", -1)
	checkErr(err)

	if len(args) == 0 {
		checkErr(proxy.ErrNoCommandSpecified)
>>>>>>> eee13e7d
	}

	binary, err := exec.LookPath(args[0])
	checkErr(err)

	checkErr(syscall.Exec(binary, args, os.Environ()))
}

func checkErr(err error) {
	if err != nil {
		fmt.Fprintln(os.Stderr, err)
		os.Exit(1)
	}
}

func updateHosts(iface *net.Interface) {
	addrs, err := iface.Addrs()
	checkErr(err)
	if len(addrs) == 0 {
		return
	}
	hostname, err := os.Hostname()
	checkErr(err)

	hosts := parseHosts()

	// Remove existing ips pointing to our hostname
	toRemove := []string{}
	for ip, addrs := range hosts {
		for _, addr := range addrs {
			if addr == hostname {
				toRemove = append(toRemove, ip)
				break
			}
		}
	}
	for _, ip := range toRemove {
		delete(hosts, ip)
	}

	// Add the weave ip(s)
	for _, addr := range addrs {
		if addr, ok := addr.(*net.IPNet); ok {
			ip := addr.IP.String()
			hosts[ip] = append(hosts[ip], hostname)
		}
	}

	writeHosts(hosts)
}

func parseHosts() map[string][]string {
	f, err := os.Open("/etc/hosts")
	checkErr(err)
	defer f.Close()
	ips := map[string][]string{}
	scanner := bufio.NewScanner(f)
	for scanner.Scan() {
		line := scanner.Text()

		// Remove any comments
		if i := strings.IndexByte(line, '#'); i != -1 {
			line = line[:i]
		}

		fields := strings.Fields(line)
		if len(fields) > 0 {
			ips[fields[0]] = append(ips[fields[0]], fields[1:]...)
		}
	}
	checkErr(scanner.Err())
	return ips
}

func writeHosts(contents map[string][]string) {
	ips := []string{}
	for ip := range contents {
		ips = append(ips, ip)
	}
	sort.Strings(ips)

	buf := &bytes.Buffer{}
	fmt.Fprintln(buf, "# modified by weave")
	for _, ip := range ips {
		if addrs := contents[ip]; len(addrs) > 0 {
			fmt.Fprintf(buf, "%s\t%s\n", ip, strings.Join(uniqueStrs(addrs), " "))
		}
	}
	checkErr(ioutil.WriteFile("/etc/hosts", buf.Bytes(), 644))
}

func uniqueStrs(s []string) []string {
	m := map[string]struct{}{}
	result := []string{}
	for _, str := range s {
		if _, ok := m[str]; !ok {
			m[str] = struct{}{}
			result = append(result, str)
		}
	}
	sort.Strings(result)
	return result
}<|MERGE_RESOLUTION|>--- conflicted
+++ resolved
@@ -3,6 +3,7 @@
 import (
 	"bufio"
 	"bytes"
+	"errors"
 	"fmt"
 	"io/ioutil"
 	"net"
@@ -14,36 +15,26 @@
 	"syscall"
 
 	weavenet "github.com/weaveworks/weave/net"
-<<<<<<< HEAD
+)
+
+var (
+	ErrNoCommandSpecified = errors.New("No command specified")
 )
 
 func main() {
-	if len(os.Args) <= 1 {
-		os.Exit(0)
-	}
-
 	var (
 		args         = os.Args[1:]
 		notInExec    = true
 		rewriteHosts = true
 	)
 
-	if args[0] == "-s" {
+	if len(args) > 0 && args[0] == "-s" {
 		notInExec = false
 		rewriteHosts = false
-=======
-	"github.com/weaveworks/weave/proxy"
-)
-
-func main() {
-	args := os.Args[1:]
-
-	if len(args) > 0 && args[0] == "-s" {
->>>>>>> eee13e7d
 		args = args[1:]
 	}
 
-	if args[0] == "-h" {
+	if len(args) > 0 && args[0] == "-h" {
 		rewriteHosts = false
 		args = args[1:]
 	}
@@ -54,19 +45,15 @@
 		<-usr2
 	}
 
-<<<<<<< HEAD
 	iface, err := weavenet.EnsureInterface("ethwe", -1)
 	checkErr(err)
 
+	if len(args) == 0 {
+		checkErr(ErrNoCommandSpecified)
+	}
+
 	if rewriteHosts {
 		updateHosts(iface)
-=======
-	_, err := weavenet.EnsureInterface("ethwe", -1)
-	checkErr(err)
-
-	if len(args) == 0 {
-		checkErr(proxy.ErrNoCommandSpecified)
->>>>>>> eee13e7d
 	}
 
 	binary, err := exec.LookPath(args[0])
