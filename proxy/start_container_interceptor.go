package proxy

import (
	"errors"
	"net/http"
	"strings"

	"github.com/fsouza/go-dockerclient"
	. "github.com/weaveworks/weave/common"
)

type startContainerInterceptor struct{ proxy *Proxy }

func (i *startContainerInterceptor) InterceptRequest(r *http.Request) error {
	return nil
}

func (i *startContainerInterceptor) InterceptResponse(r *http.Response) error {
	container, err := inspectContainerInPath(i.proxy.client, r.Request.URL.Path)
	if err != nil {
		return err
	}

<<<<<<< HEAD
	cidrs, ok := i.proxy.weaveCIDRsFromConfig(container.Config)
	if !ok {
		Log.Debug("No Weave CIDR, ignoring")
=======
	cidrs, err := i.proxy.weaveCIDRsFromConfig(container.Config, container.HostConfig)
	if err != nil {
		Info.Printf("Ignoring container %s due to %s", container.ID, err)
>>>>>>> 1afdac4d
		return nil
	}
	Log.Infof("Attaching container %s with WEAVE_CIDR \"%s\" to weave network", container.ID, strings.Join(cidrs, " "))
	args := []string{"attach"}
	args = append(args, cidrs...)
	args = append(args, "--or-die", container.ID)
	if _, stderr, err := callWeave(args...); err != nil {
		Log.Warningf("Attaching container %s to weave network failed: %s", container.ID, string(stderr))
		return errors.New(string(stderr))
	} else if len(stderr) > 0 {
		Log.Warningf("Attaching container %s to weave network: %s", container.ID, string(stderr))
	}

	return i.proxy.client.KillContainer(docker.KillContainerOptions{ID: container.ID, Signal: docker.SIGUSR2})
}<|MERGE_RESOLUTION|>--- conflicted
+++ resolved
@@ -21,15 +21,9 @@
 		return err
 	}
 
-<<<<<<< HEAD
-	cidrs, ok := i.proxy.weaveCIDRsFromConfig(container.Config)
-	if !ok {
-		Log.Debug("No Weave CIDR, ignoring")
-=======
 	cidrs, err := i.proxy.weaveCIDRsFromConfig(container.Config, container.HostConfig)
 	if err != nil {
-		Info.Printf("Ignoring container %s due to %s", container.ID, err)
->>>>>>> 1afdac4d
+		Log.Infof("Ignoring container %s due to %s", container.ID, err)
 		return nil
 	}
 	Log.Infof("Attaching container %s with WEAVE_CIDR \"%s\" to weave network", container.ID, strings.Join(cidrs, " "))
