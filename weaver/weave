--- conflicted
+++ resolved
@@ -5,7 +5,9 @@
     echo "Usage:"
     echo "weave launch <ipaddr>/<subnet> [-passwd <passwd>] <peer_host> ..."
     echo "weave run    <ipaddr>/<subnet> <docker run args> ..."
-<<<<<<< HEAD
+    echo "weave expose <ipaddr>/<subnet>"
+    echo "weave hide   <ipaddr>/<subnet>"
+    echo "weave stop"
     echo "weave status"
     exit 1
 }
@@ -16,19 +18,6 @@
     command -v $1 >/dev/null 2>&1
 }
 
-if [ "$COMMAND" != "status" -a "$#" -lt 2 ]; then
-    usage
-    exit 1
-fi
-
-=======
-    echo "weave expose <ipaddr>/<subnet>"
-    echo "weave hide   <ipaddr>/<subnet>"
-    echo "weave stop"
-    exit 1
-}
-
->>>>>>> 8b8fc06f
 [ `id -u` = 0 ] || {
     echo "weave must be run as 'root'"
     exit 1
@@ -73,9 +62,6 @@
 
 case "$COMMAND" in
     launch)
-<<<<<<< HEAD
-        shift 2
-=======
         [ $# -gt 0 ] || usage
         IPADDR=$1
         shift 1
@@ -88,7 +74,6 @@
         # (eth0, wlan0, etc) so the name becomes stable across host
         # restarts.
         MACADDR=`cat /sys/class/net/$BRIDGE/address`
->>>>>>> 8b8fc06f
         CONTAINER=$(docker run --privileged -d --name=weave -p 6783:6783/tcp -p 6783:6783/udp $WEAVE_DOCKER_ARGS zettio/weave -name $MACADDR "$@")
         echo $CONTAINER
         IFACE=eth0
@@ -107,14 +92,10 @@
         exit $?
         ;;
     run)
-<<<<<<< HEAD
-        shift 2
-=======
         [ $# -gt 0 ] || usage
         IPADDR=$1
         shift 1
         create_bridge
->>>>>>> 8b8fc06f
         CONTAINER=$(docker run -d "$@")
         echo $CONTAINER
         IFACE=$CONTAINER_IFNAME
